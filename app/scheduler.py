from datetime import datetime
from apscheduler.schedulers.asyncio import AsyncIOScheduler
from apscheduler.triggers.cron import CronTrigger
from telegram.ext import Application
from .db import SessionLocal
from .models import User
from .formatting import fmt_amount
from .strategy import propose_allocation

def setup_jobs(app: Application, tz: str):
    sch = AsyncIOScheduler(timezone=tz)

    @sch.scheduled_job(CronTrigger(hour=10, minute=0))
    async def ping_income_days():
        today = datetime.now(sch.timezone).day
        with SessionLocal() as s:
            users = s.query(User).all()
            for u in users:
                if today in (u.advance_day, u.salary_day):
                    await app.bot.send_message(
                        u.user_id,
                        "Сегодня день выплаты (аванс/зарплата). Получил доход?"
                        " Открой бот, нажми «Внести взнос» и введи сумму — я предложу распределение."
                        " Если параметры поменялись, запусти /setup."
                    )

    @sch.scheduled_job(CronTrigger(day="15", hour=11, minute=0))
    async def soft_nudge():
        with SessionLocal() as s:
            users = s.query(User).all()
            for u in users:
<<<<<<< HEAD
                advice = propose_allocation((u.min_contrib + u.max_contrib) / 2, u.risk)
                lines = []
                for line in advice.plan:
                    percent = round(line.weight * 100)
                    lines.append(f"- {line.label}: {fmt_amount(line.amount)} ₽ (~{percent}%)")
                block = "\n".join(lines)
                text = (
                    "Напоминание про взнос. "
                    f"Цель: {advice.target}\n{block}\n"
                    "Когда будешь готов, нажми «Внести взнос» и введи сумму."
                )
                if advice.analytics:
                    extra = advice.analytics.get("title")
                    source = advice.analytics.get("source", "MOEX")
                    url = advice.analytics.get("url")
                    if extra:
                        text += f"\n\nСвежая аналитика {source}: {extra}"
                    if url:
                        text += f"\n{url}"
=======
                target, plan = propose_allocation((u.min_contrib + u.max_contrib)/2, u.risk)
                lines = "\n".join(f"- {k}: {v:,.0f} ₽".replace(",", " ") for k, v in plan.items())
                text = (
                    "Напоминание про взнос. "
                    f"Цель: {target}\n{lines}\n"
                    "Когда будешь готов, нажми «Внести взнос» и введи сумму."
                )
>>>>>>> ffd35aef
                await app.bot.send_message(u.user_id, text)

    sch.start()
<|MERGE_RESOLUTION|>--- conflicted
+++ resolved
@@ -29,7 +29,6 @@
         with SessionLocal() as s:
             users = s.query(User).all()
             for u in users:
-<<<<<<< HEAD
                 advice = propose_allocation((u.min_contrib + u.max_contrib) / 2, u.risk)
                 lines = []
                 for line in advice.plan:
@@ -49,7 +48,6 @@
                         text += f"\n\nСвежая аналитика {source}: {extra}"
                     if url:
                         text += f"\n{url}"
-=======
                 target, plan = propose_allocation((u.min_contrib + u.max_contrib)/2, u.risk)
                 lines = "\n".join(f"- {k}: {v:,.0f} ₽".replace(",", " ") for k, v in plan.items())
                 text = (
@@ -57,7 +55,6 @@
                     f"Цель: {target}\n{lines}\n"
                     "Когда будешь готов, нажми «Внести взнос» и введи сумму."
                 )
->>>>>>> ffd35aef
                 await app.bot.send_message(u.user_id, text)
 
     sch.start()
