from datetime import datetime
from apscheduler.schedulers.asyncio import AsyncIOScheduler
from apscheduler.triggers.cron import CronTrigger
from telegram.ext import Application

from ._loguru import logger
from .db import SessionLocal
from .formatting import fmt_amount, format_idea_digest
from .ideas import generate_ideas, rank_and_filter
from .models import User
from .formatting import fmt_amount
from .strategy import propose_allocation

def setup_jobs(app: Application, tz: str):
    sch = AsyncIOScheduler(timezone=tz)

    @sch.scheduled_job(CronTrigger(hour=10, minute=0))
    async def ping_income_days():
        today = datetime.now(sch.timezone).day
        with SessionLocal() as s:
            users = s.query(User).all()
            for u in users:
                if today in (u.advance_day, u.salary_day):
<<<<<<< HEAD
                    text = (
                        "Сегодня день выплаты (аванс/зарплата). Получил доход?\n"
                        "Открой бот, нажми «Внести взнос» и введи сумму — я предложу распределение.\n"
                        "Если параметры поменялись, запусти /setup."
=======
                    await app.bot.send_message(
                        u.user_id,
                        "Сегодня день выплаты (аванс/зарплата). Получил доход?"
                        " Открой бот, нажми «Внести взнос» и введи сумму — я предложу распределение."
                        " Если параметры поменялись, запусти /setup."
>>>>>>> f4a74ae1
                    )
                    await app.bot.send_message(u.user_id, text)

    @sch.scheduled_job(CronTrigger(day="15", hour=11, minute=0))
    async def soft_nudge():
        with SessionLocal() as s:
            users = s.query(User).all()
            for u in users:
                advice = propose_allocation((u.min_contrib + u.max_contrib) / 2, u.risk)
                lines = []
                for line in advice.plan:
                    percent = round(line.weight * 100)
                    lines.append(f"- {line.label}: {fmt_amount(line.amount)} ₽ (~{percent}%)")
                block = "\n".join(lines)
                text = (
                    "Напоминание про взнос. "
                    f"Цель: {advice.target}\n{block}\n"
                    "Когда будешь готов, нажми «Внести взнос» и введи сумму."
                )
                if advice.analytics:
                    extra = advice.analytics.get("title")
                    source = advice.analytics.get("source", "MOEX")
                    url = advice.analytics.get("url")
                    if extra:
                        text += f"\n\nСвежая аналитика {source}: {extra}"
                    if url:
                        text += f"\n{url}"
                await app.bot.send_message(u.user_id, text)

    @sch.scheduled_job(CronTrigger(hour=10, minute=30))
    async def push_daily_ideas():
        with SessionLocal() as s:
            users = s.query(User).all()
        for u in users:
            try:
                ideas = rank_and_filter(generate_ideas(u.risk or "balanced"))
            except Exception as exc:  # pragma: no cover
                logger.warning("Ideas digest failed for %s: %s", u.user_id, exc)
                continue
            if not ideas:
                continue
            digest = "\n\n".join(format_idea_digest(item) for item in ideas)
            header = "Идеи на сегодня:" if len(ideas) > 1 else "Идея дня:"
            await app.bot.send_message(
                u.user_id,
                f"{header}\n{digest}",
            )

    sch.start()
<|MERGE_RESOLUTION|>--- conflicted
+++ resolved
@@ -21,18 +21,10 @@
             users = s.query(User).all()
             for u in users:
                 if today in (u.advance_day, u.salary_day):
-<<<<<<< HEAD
                     text = (
                         "Сегодня день выплаты (аванс/зарплата). Получил доход?\n"
                         "Открой бот, нажми «Внести взнос» и введи сумму — я предложу распределение.\n"
                         "Если параметры поменялись, запусти /setup."
-=======
-                    await app.bot.send_message(
-                        u.user_id,
-                        "Сегодня день выплаты (аванс/зарплата). Получил доход?"
-                        " Открой бот, нажми «Внести взнос» и введи сумму — я предложу распределение."
-                        " Если параметры поменялись, запусти /setup."
->>>>>>> f4a74ae1
                     )
                     await app.bot.send_message(u.user_id, text)
 
