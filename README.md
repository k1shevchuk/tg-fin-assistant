--- conflicted
+++ resolved
@@ -1,60 +1,56 @@
-Telegram Finance Assistant Bot
-Описание
-
-Этот проект — Telegram-бот для автоматизации инвестиционной дисциплины.
+Telegram Finance Assistant Bot
+Описание
+
+Этот проект — Telegram-бот для автоматизации инвестиционной дисциплины.
 Он напоминает о зарплате и авансе, фиксирует внесённые суммы, предлагает базовое распределение и ежедневно выдаёт идеи с конкретными инструментами и источниками.
-
-📌 В связке с отдельным финансовым аналитиком (чат-промпт) система работает как личный помощник:
-
-Бот → дисциплина: напоминания, сбор сумм, учёт.
-
-Аналитик → стратегия: прогнозы, подбор инструментов, сценарии, ребаланс.
-
-Возможности
-
-Настройка профиля через /setup: даты аванса и зарплаты, диапазон ежемесячных инвестиций, риск-профиль.
-
+
+📌 В связке с отдельным финансовым аналитиком (чат-промпт) система работает как личный помощник:
+
+Бот → дисциплина: напоминания, сбор сумм, учёт.
+
+Аналитик → стратегия: прогнозы, подбор инструментов, сценарии, ребаланс.
+
+Возможности
+
+Настройка профиля через /setup: даты аванса и зарплаты, диапазон ежемесячных инвестиций, риск-профиль.
+
 Напоминания в дни выплат.
 
 Ежедневные подборки инвестиционных идей с кнопки «Идеи» и командой `/ideas`, а также рассылка дайджеста в 10:30 выбранного часового пояса.
-
-Учёт внесённых сумм через кнопки.
-
-Автоматическое предложение распределения (консервативное / сбалансированное / агрессивное).
-
-Хранение истории в SQLite.
-
-Установка
-1. Клонировать
-git clone https://github.com/k1shevchuk/tg-fin-assistant.git
-cd tg-fin-assistant
-1.1 Загрузить из гит ветку и PR который прислал Codex:
-   
-  git checkout main
-  
-  git pull origin main
-  
-  git status   # должно показать clean
-  
-  git fetch origin
-  
-  git checkout -B codex/pr origin/ССЫЛКА_НА_ВЕТКУ
-  
-  git merge -X ours origin/main
-  
-  git push --force-with-lease origin HEAD:ССЫЛКА_НА_ВЕТКУ
-
-3. Зависимости
-python3 -m venv venv
-<<<<<<< HEAD
-source venv/bin/activate
-=======
-
-source venv/bin/activate
-
->>>>>>> 3e866058
-pip install -r requirements.txt
-
+
+Учёт внесённых сумм через кнопки.
+
+Автоматическое предложение распределения (консервативное / сбалансированное / агрессивное).
+
+Хранение истории в SQLite.
+
+Установка
+1. Клонировать
+git clone https://github.com/k1shevchuk/tg-fin-assistant.git
+cd tg-fin-assistant
+1.1 Загрузить из гит ветку и PR который прислал Codex:
+   
+  git checkout main
+  
+  git pull origin main
+  
+  git status   # должно показать clean
+  
+  git fetch origin
+  
+  git checkout -B codex/pr origin/ССЫЛКА_НА_ВЕТКУ
+  
+  git merge -X ours origin/main
+  
+  git push --force-with-lease origin HEAD:ССЫЛКА_НА_ВЕТКУ
+
+3. Зависимости
+python3 -m venv venv
+
+source venv/bin/activate
+
+pip install -r requirements.txt
+
 3. Конфигурация
 
 Создайте .env в корне:
@@ -71,49 +67,49 @@
 CACHE_TTL_SEC=10
 
 4. Локальный запуск
-python -m app.main
-
-Автозапуск через systemd
-
-Файл /etc/systemd/system/tgfinance.service:
-
-[Unit]
-Description=Telegram Finance Assistant Bot
-After=network.target
-
-[Service]
-User=tgfinance
-WorkingDirectory=/home/tgfinance/tg-fin-assistant
-Environment="PATH=/home/tgfinance/tg-fin-assistant/venv/bin"
-ExecStart=/home/tgfinance/tg-fin-assistant/venv/bin/python -m app.main
-Restart=always
-RestartSec=5
-
-[Install]
-WantedBy=multi-user.target
-
-
-Активировать:
-
-sudo systemctl daemon-reload
-
-sudo systemctl enable tgfinance
-
-sudo systemctl start tgfinance
-
-sudo systemctl status tgfinance
-
-
-Логи:
-
-journalctl -u tgfinance -f
-
-Использование
-
-/start — запуск бота.
-
-/setup — мастер настройки (аванс, зарплата, взносы, риск).
-
+python -m app.main
+
+Автозапуск через systemd
+
+Файл /etc/systemd/system/tgfinance.service:
+
+[Unit]
+Description=Telegram Finance Assistant Bot
+After=network.target
+
+[Service]
+User=tgfinance
+WorkingDirectory=/home/tgfinance/tg-fin-assistant
+Environment="PATH=/home/tgfinance/tg-fin-assistant/venv/bin"
+ExecStart=/home/tgfinance/tg-fin-assistant/venv/bin/python -m app.main
+Restart=always
+RestartSec=5
+
+[Install]
+WantedBy=multi-user.target
+
+
+Активировать:
+
+sudo systemctl daemon-reload
+
+sudo systemctl enable tgfinance
+
+sudo systemctl start tgfinance
+
+sudo systemctl status tgfinance
+
+
+Логи:
+
+journalctl -u tgfinance -f
+
+Использование
+
+/start — запуск бота.
+
+/setup — мастер настройки (аванс, зарплата, взносы, риск).
+
 Кнопки меню:
 
 Внести взнос — добавить инвестицию.
@@ -127,7 +123,6 @@
 В дни выплат бот сам спросит: «Получил ли ты доход? Какую сумму инвестируем?».
 
 Ежедневно в 10:30 бот отправляет краткий дайджест 3–5 лучших идей с ссылками на источники.
-<<<<<<< HEAD
 
 Эксплуатация
 -----------
@@ -173,16 +168,14 @@
 ```
 
 При отсутствии файла бот разрешит все бумаги и запишет INFO‑сообщение в лог.
-=======
->>>>>>> 3e866058
-
-В связке с аналитиком
-
-Этот бот = дисциплина (напоминания, фиксация взносов).
-
-Отдельный чат с промптом = стратегия (сценарии, анализ макроэкономики, конкретные активы).
-
-Вместе они работают как полноценный финансовый помощник.
-
-
-
+
+В связке с аналитиком
+
+Этот бот = дисциплина (напоминания, фиксация взносов).
+
+Отдельный чат с промптом = стратегия (сценарии, анализ макроэкономики, конкретные активы).
+
+Вместе они работают как полноценный финансовый помощник.
+
+
+